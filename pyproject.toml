--- conflicted
+++ resolved
@@ -1,13 +1,10 @@
 [project]
 name = "humbldata"
-<<<<<<< HEAD
 version = "1.20.8"
 description = "open-sourcing the math behind major financial institutional investors/banks. this package connects data analysis to the humblFINANCE website."
 authors = ["Jennings Fantini <jjman2811@gmail.com>"]
-=======
 version = "1.20.1"
 description = "Add your description here"
->>>>>>> 742f1ec4
 readme = "README.md"
 authors = [
     { name = "jenningsFantini", email = "jenningsfantini+github@gmail.com" }
@@ -98,51 +95,7 @@
 changelog_pattern = "^(✨ feat|🐛 fix|🚑 hotfix|🔧 chore|♻️ refactor|🚧 WIP|📚 docs|⚡️ perf|💄 style|🏗️ build|👷 ci|✅ test|⏪ revert|➕ dep-add|➖ dep-rm|💥 boom)?(!)?"
 change_type_map = {"💥 boom" = "Breaking Changes", "🏗️ build" = "Build", "👷 ci" = "CI", "📚 docs" = "Docs", "✨ feat" = "Feat", "🐛 fix" = "Fix", "🚑 hotfix" = "Hotfix", "⚡️ perf" = "Perf", "♻️ refactor" = "Refactor", "💄 style" = "Style", "✅ test" = "Test", "🔧 chore" = "Chore", "⏪ revert" = "Revert", "➕ dep-add" = "Added Dependency", "➖ dep-rm" = "Removed Dependency"}
 
-<<<<<<< HEAD
-[tool.poetry.dependencies]  # https://python-poetry.org/docs/dependency-specification/
-uuid7 = ">=0.1.0"
-pydantic = ">=2.5"
-python = ">=3.11,<3.13"
-polars = "^1.1.0"
-pyarrow = "^15.0.0"
-openbb = {extras = ["all"], version = "^4.4.0"}
-pandera = "^0.22.1"
-uvloop = "^0.19.0"
-openbb-core = ">=1.4.0"
-lumibot = "^3.9.11"
-redis = "^6.0.0"
-python-redis-cache = "^4.0.2"
-
-[tool.poetry.group.test.dependencies]  # https://python-poetry.org/docs/master/managing-dependencies/
-commitizen = ">=3.2.1"
-cz-conventional-gitmoji = "^0.2.0"
-coverage = { extras = ["toml"], version = ">=7.2.5" }
-mypy = ">=1.2.0"
-poethepoet = ">=0.20.0"
-pre-commit = ">=3.3.1"
-pytest = ">=7.3.1"
-pytest-clarity = ">=1.0.1"
-pytest-mock = ">=3.10.0"
-pytest-xdist = ">=3.2.1"
-ruff = ">=0.1.3"
-safety = ">=2.3.4,!=2.3.5"
-shellcheck-py = ">=0.9.0"
-typeguard = ">=3.0.2"
-pytest-asyncio = "^0.23.7"
-
-[tool.poetry.group.dev.dependencies]  # https://python-poetry.org/docs/master/managing-dependencies/
-cruft = ">=2.14.0"
-jupyterlab = ">=3.6.3"
-mkdocs = "^1.5.3"
-mkdocs-material = "^9.5.13"
-mkdocstrings = {extras = ["python"], version = "^0.24.1"}
-line-profiler = "^4.1.2"
-mike = "^2.0.0"
-coloredlogs = "^15.0.1"
-orjson = "^3.10.12"
-=======
-
->>>>>>> 742f1ec4
+
 
 [tool.coverage.report]  # https://coverage.readthedocs.io/en/latest/config.html#report
 fail_under = 50
